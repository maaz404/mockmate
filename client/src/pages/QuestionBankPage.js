import React, { useState } from "react";
import HybridQuestionGenerator from "../components/ui/HybridQuestionGenerator";

const QuestionBankPage = () => {
  const [showGenerator, setShowGenerator] = useState(false);

  const handleQuestionsGenerated = (_questions) => {
<<<<<<< HEAD
    // Handle generated questions - could navigate to interview or store questions
    // Questions available in _questions parameter
=======
    // console.log("Generated questions:", _questions);
    // Here you could navigate to interview or handle questions as needed
>>>>>>> d3e99430
  };
  const questionCategories = [
    {
      name: "Behavioral Questions",
      count: 45,
      description: "Common behavioral interview questions",
      color: "bg-blue-100 text-blue-600",
      icon: (
        <svg
          className="w-6 h-6"
          fill="none"
          stroke="currentColor"
          viewBox="0 0 24 24"
        >
          <path
            strokeLinecap="round"
            strokeLinejoin="round"
            strokeWidth={2}
            d="M17 8h2a2 2 0 012 2v6a2 2 0 01-2 2h-2v4l-4-4H9a2 2 0 01-2-2v-6a2 2 0 012-2h8z"
          />
        </svg>
      ),
    },
    {
      name: "Technical Questions",
      count: 78,
      description: "Programming and technical questions",
      color: "bg-green-100 text-green-600",
      icon: (
        <svg
          className="w-6 h-6"
          fill="none"
          stroke="currentColor"
          viewBox="0 0 24 24"
        >
          <path
            strokeLinecap="round"
            strokeLinejoin="round"
            strokeWidth={2}
            d="M10 20l4-16m4 4l4 4-4 4M6 16l-4-4 4-4"
          />
        </svg>
      ),
    },
    {
      name: "System Design",
      count: 32,
      description: "System design and architecture questions",
      color: "bg-purple-100 text-purple-600",
      icon: (
        <svg
          className="w-6 h-6"
          fill="none"
          stroke="currentColor"
          viewBox="0 0 24 24"
        >
          <path
            strokeLinecap="round"
            strokeLinejoin="round"
            strokeWidth={2}
            d="M19 11H5m14 0a2 2 0 012 2v6a2 2 0 01-2 2H5a2 2 0 01-2-2v-6a2 2 0 012-2m14 0V9a2 2 0 00-2-2M5 11V9a2 2 0 012-2m0 0V5a2 2 0 012-2h6a2 2 0 012 2v2M7 7h10"
          />
        </svg>
      ),
    },
  ];

  return (
    <div className="p-6">
      <div className="max-w-7xl mx-auto">
        <div className="mb-8">
          <h1 className="text-3xl font-bold text-gray-900">Question Bank</h1>
          <p className="mt-2 text-gray-600">
            Browse and practice with our comprehensive collection of interview
            questions.
          </p>
        </div>

        <div className="grid grid-cols-1 md:grid-cols-2 lg:grid-cols-3 gap-6">
          {questionCategories.map((category) => (
            <div
              key={category.name}
              className="bg-white rounded-xl shadow-sm border border-gray-200 p-6 hover:shadow-md transition-shadow cursor-pointer"
            >
              <div
                className={`w-12 h-12 rounded-lg ${category.color} flex items-center justify-center mb-4`}
              >
                {category.icon}
              </div>
              <h3 className="text-lg font-semibold text-gray-900 mb-2">
                {category.name}
              </h3>
              <p className="text-gray-600 mb-4">{category.description}</p>
              <div className="flex items-center justify-between">
                <span className="text-sm text-gray-500">
                  {category.count} questions
                </span>
                <button className="text-sm text-orange-600 hover:text-orange-700 font-medium">
                  Browse →
                </button>
              </div>
            </div>
          ))}
        </div>

        <div className="mt-12">
          <div className="bg-gradient-to-r from-orange-50 to-red-50 rounded-xl p-8">
            <div className="flex items-center justify-between">
              <div>
                <h3 className="text-xl font-semibold text-gray-900 mb-2">
                  Hybrid Question Generation
                </h3>
                <p className="text-gray-600">
                  Generate a mix of template-based and AI-created questions tailored to your interview needs.
                </p>
              </div>
              <button 
                onClick={() => setShowGenerator(!showGenerator)}
                className="btn-primary"
              >
                {showGenerator ? "Hide Generator" : "Generate Questions"}
              </button>
            </div>
          </div>
        </div>

        {/* Hybrid Question Generator */}
        {showGenerator && (
          <div className="mt-8">
            <HybridQuestionGenerator onQuestionsGenerated={handleQuestionsGenerated} />
          </div>
        )}
      </div>
    </div>
  );
};

export default QuestionBankPage;<|MERGE_RESOLUTION|>--- conflicted
+++ resolved
@@ -3,15 +3,6 @@
 
 const QuestionBankPage = () => {
   const [showGenerator, setShowGenerator] = useState(false);
-
-  const handleQuestionsGenerated = (_questions) => {
-<<<<<<< HEAD
-    // Handle generated questions - could navigate to interview or store questions
-    // Questions available in _questions parameter
-=======
-    // console.log("Generated questions:", _questions);
-    // Here you could navigate to interview or handle questions as needed
->>>>>>> d3e99430
   };
   const questionCategories = [
     {
